/*
 * This file is part of MPlayer.
 *
 * MPlayer is free software; you can redistribute it and/or modify
 * it under the terms of the GNU General Public License as published by
 * the Free Software Foundation; either version 2 of the License, or
 * (at your option) any later version.
 *
 * MPlayer is distributed in the hope that it will be useful,
 * but WITHOUT ANY WARRANTY; without even the implied warranty of
 * MERCHANTABILITY or FITNESS FOR A PARTICULAR PURPOSE.  See the
 * GNU General Public License for more details.
 *
 * You should have received a copy of the GNU General Public License along
 * with MPlayer; if not, write to the Free Software Foundation, Inc.,
 * 51 Franklin Street, Fifth Floor, Boston, MA 02110-1301 USA.
 */

#ifndef MPLAYER_SUB_H
#define MPLAYER_SUB_H

#include <stddef.h>
#include <stdbool.h>
#include <stdint.h>

#include "core/m_option.h"

// NOTE: VOs must support at least SUBBITMAP_RGBA.
enum sub_bitmap_format {
    SUBBITMAP_EMPTY = 0,// no bitmaps; always has num_parts==0
    SUBBITMAP_LIBASS,   // A8, with a per-surface blend color (libass.color)
    SUBBITMAP_RGBA,     // B8G8R8A8 (MSB=A, LSB=B), scaled, premultiplied alpha
    SUBBITMAP_INDEXED,  // scaled, bitmap points to osd_bmp_indexed

    SUBBITMAP_COUNT
};

// For SUBBITMAP_INDEXED
struct osd_bmp_indexed {
    uint8_t *bitmap;
    // Each entry is like a pixel in SUBBITMAP_RGBA format, but using straight
    // alpha.
    uint32_t palette[256];
};

struct sub_bitmap {
    void *bitmap;
    int stride;
    // Note: not clipped, going outside the screen area is allowed
    //       (except for SUBBITMAP_LIBASS, which is always clipped)
    int w, h;
    int x, y;
    int dw, dh;

    union {
        struct {
            uint32_t color;
        } libass;
    };
};

struct sub_bitmaps {
    // For VO cache state (limited by MAX_OSD_PARTS)
    int render_index;

    enum sub_bitmap_format format;

    // If false, dw==w && dh==h.
    // SUBBITMAP_LIBASS is never scaled.
    bool scaled;

    struct sub_bitmap *parts;
    int num_parts;

    // Incremented on each change
    int bitmap_id, bitmap_pos_id;
};

struct mp_osd_res {
    int w, h; // screen dimensions, including black borders
    int mt, mb, ml, mr; // borders (top, bottom, left, right)
    double display_par;
    double video_par; // PAR of the original video (for some sub decoders)
};

enum mp_osdtype {
    OSDTYPE_SUB,
    OSDTYPE_SUBTEXT,

    OSDTYPE_PROGBAR,
    OSDTYPE_OSD,

    OSDTYPE_EXTERNAL,

    MAX_OSD_PARTS
};

#define OSD_CONV_CACHE_MAX 4

struct osd_object {
    int type; // OSDTYPE_*
    bool is_sub;

    bool force_redraw;

    // caches for OSD conversion (internal to render_object())
    struct osd_conv_cache *cache[OSD_CONV_CACHE_MAX];
    struct sub_bitmaps cached;

    // VO cache state
    int vo_bitmap_id;
    int vo_bitmap_pos_id;
    struct mp_osd_res vo_res;

    // Internally used by osd_libass.c
    struct ass_track *osd_track;
    struct sub_bitmap *parts_cache;
};

struct osd_state {
    struct osd_object *objs[MAX_OSD_PARTS];

    struct ass_library *ass_library;
    struct ass_renderer *ass_renderer;
    double sub_offset;
    double vo_pts;

    bool render_subs_in_filter;
    bool render_bitmap_subs;

    bool want_redraw;

    // OSDTYPE_OSD
    char *osd_text;
    // OSDTYPE_SUBTEXT
    char *sub_text;
    // OSDTYPE_PROGBAR
    int progbar_type;      // <0: disabled, 1-255: symbol, else: no symbol
    float progbar_value;   // range 0.0-1.0
    float *progbar_stops;  // used for chapter indicators (0.0-1.0 each)
    int progbar_num_stops;
<<<<<<< HEAD
    // OSDTYPE_EXTERNAL
    char *external;
    int external_res_x, external_res_y;

    int switch_sub_id;
=======
    // OSDTYPE_SUB
    struct dec_sub *dec_sub;
>>>>>>> 1b6888ae

    struct MPOpts *opts;

    // Internal to sub.c
    struct mp_draw_sub_cache *draw_cache;

    // Internally used by osd_libass.c
    struct ass_renderer *osd_render;
    struct ass_library *osd_ass_library;
};

// Start of OSD symbols in osd_font.pfb
#define OSD_CODEPOINTS 0xE000

// OSD symbols. osd_font.pfb has them starting from codepoint OSD_CODEPOINTS.
// Symbols with a value >= 32 are normal unicode codepoints.
enum mp_osd_font_codepoints {
    OSD_PLAY = 0x01,
    OSD_PAUSE = 0x02,
    OSD_STOP = 0x03,
    OSD_REW = 0x04,
    OSD_FFW = 0x05,
    OSD_CLOCK = 0x06,
    OSD_CONTRAST = 0x07,
    OSD_SATURATION = 0x08,
    OSD_VOLUME = 0x09,
    OSD_BRIGHTNESS = 0x0A,
    OSD_HUE = 0x0B,
    OSD_BALANCE = 0x0C,
    OSD_PANSCAN = 0x50,

    OSD_PB_START = 0x10,
    OSD_PB_0 = 0x11,
    OSD_PB_END = 0x12,
    OSD_PB_1 = 0x13,
};

struct osd_style_opts {
    char *font;
    float font_size;
    struct m_color color;
    struct m_color border_color;
    struct m_color shadow_color;
    struct m_color back_color;
    float border_size;
    float shadow_offset;
    float spacing;
    int margin_x;
    int margin_y;
    float blur;
};

extern const struct m_sub_options osd_style_conf;

struct osd_state *osd_create(struct MPOpts *opts, struct ass_library *asslib);
void osd_set_text(struct osd_state *osd, const char *text);
void osd_set_sub(struct osd_state *osd, const char *text);
void osd_changed(struct osd_state *osd, int new_value);
void osd_changed_all(struct osd_state *osd);
void osd_free(struct osd_state *osd);

enum mp_osd_draw_flags {
    OSD_DRAW_SUB_FILTER = (1 << 0),
    OSD_DRAW_SUB_ONLY   = (1 << 1),
};

void osd_draw(struct osd_state *osd, struct mp_osd_res res,
              double video_pts, int draw_flags,
              const bool formats[SUBBITMAP_COUNT],
              void (*cb)(void *ctx, struct sub_bitmaps *imgs), void *cb_ctx);

struct mp_image;
bool osd_draw_on_image(struct osd_state *osd, struct mp_osd_res res,
                       double video_pts, int draw_flags, struct mp_image *dest);

struct mp_image_pool;
void osd_draw_on_image_p(struct osd_state *osd, struct mp_osd_res res,
                         double video_pts, int draw_flags,
                         struct mp_image_pool *pool, struct mp_image *dest);

void osd_object_pos_to_native(struct osd_state *osd, struct osd_object *obj,
                              float *x, float *y);

// defined in osd_libass.c and osd_dummy.c

void osd_object_get_bitmaps(struct osd_state *osd, struct osd_object *obj,
                            struct sub_bitmaps *out_imgs);
void osd_object_get_resolution(struct osd_state *osd, struct osd_object *obj,
                               int *out_w, int *out_h);
void osd_get_function_sym(char *buffer, size_t buffer_size, int osd_function);
void osd_init_backend(struct osd_state *osd);
void osd_destroy_backend(struct osd_state *osd);

#endif /* MPLAYER_SUB_H */<|MERGE_RESOLUTION|>--- conflicted
+++ resolved
@@ -139,16 +139,11 @@
     float progbar_value;   // range 0.0-1.0
     float *progbar_stops;  // used for chapter indicators (0.0-1.0 each)
     int progbar_num_stops;
-<<<<<<< HEAD
     // OSDTYPE_EXTERNAL
     char *external;
     int external_res_x, external_res_y;
-
-    int switch_sub_id;
-=======
     // OSDTYPE_SUB
     struct dec_sub *dec_sub;
->>>>>>> 1b6888ae
 
     struct MPOpts *opts;
 
