/*
 * This file is part of MPlayer.
 *
 * MPlayer is free software; you can redistribute it and/or modify
 * it under the terms of the GNU General Public License as published by
 * the Free Software Foundation; either version 2 of the License, or
 * (at your option) any later version.
 *
 * MPlayer is distributed in the hope that it will be useful,
 * but WITHOUT ANY WARRANTY; without even the implied warranty of
 * MERCHANTABILITY or FITNESS FOR A PARTICULAR PURPOSE.  See the
 * GNU General Public License for more details.
 *
 * You should have received a copy of the GNU General Public License along
 * with MPlayer; if not, write to the Free Software Foundation, Inc.,
 * 51 Franklin Street, Fifth Floor, Boston, MA 02110-1301 USA.
 */

#include <stdio.h>
#include <stdlib.h>
#include <string.h>
#include <assert.h>

#include <libavutil/common.h>

#include "core/mp_common.h"

#include "stream/stream.h"

#include "osdep/timer.h"

#include "talloc.h"
#include "core/options.h"
#include "core/mplayer.h"
#include "core/mp_msg.h"
#include "sub.h"
#include "dec_sub.h"
#include "img_convert.h"
#include "draw_bmp.h"
#include "subreader.h"
#include "video/mp_image.h"
#include "video/mp_image_pool.h"

static const struct osd_style_opts osd_style_opts_def = {
    .font = "Sans",
    .font_size = 45,
    .color = {255, 255, 255, 255},
    .border_color = {0, 0, 0, 255},
    .shadow_color = {240, 240, 240, 128},
    .border_size = 2.5,
    .shadow_offset = 0,
    .margin_x = 25,
    .margin_y = 10,
};

#define OPT_BASE_STRUCT struct osd_style_opts
const struct m_sub_options osd_style_conf = {
    .opts = (m_option_t[]) {
        OPT_STRING("font", font, 0),
        OPT_FLOATRANGE("font-size", font_size, 0, 1, 9000),
        OPT_COLOR("color", color, 0),
        OPT_COLOR("border-color", border_color, 0),
        OPT_COLOR("shadow-color", shadow_color, 0),
        OPT_COLOR("back-color", back_color, 0),
        OPT_FLOATRANGE("border-size", border_size, 0, 0, 10),
        OPT_FLOATRANGE("shadow-offset", shadow_offset, 0, 0, 10),
        OPT_FLOATRANGE("spacing", spacing, 0, -10, 10),
        OPT_INTRANGE("margin-x", margin_x, 0, 0, 300),
        OPT_INTRANGE("margin-y", margin_y, 0, 0, 600),
        OPT_FLOATRANGE("blur", blur, 0, 0, 20),
        {0}
    },
    .size = sizeof(struct osd_style_opts),
    .defaults = &osd_style_opts_def,
};

static bool osd_res_equals(struct mp_osd_res a, struct mp_osd_res b)
{
    return a.w == b.w && a.h == b.h && a.ml == b.ml && a.mt == b.mt
        && a.mr == b.mr && a.mb == b.mb
        && a.display_par == b.display_par
        && a.video_par == b.video_par;
}

struct osd_state *osd_create(struct MPOpts *opts, struct ass_library *asslib)
{
    struct osd_state *osd = talloc_zero(NULL, struct osd_state);
    *osd = (struct osd_state) {
        .opts = opts,
        .ass_library = asslib,
        .osd_text = talloc_strdup(osd, ""),
        .sub_text = talloc_strdup(osd, ""),
        .progbar_type = -1,
    };

    for (int n = 0; n < MAX_OSD_PARTS; n++) {
        struct osd_object *obj = talloc_struct(osd, struct osd_object, {
            .type = n,
        });
        for (int i = 0; i < OSD_CONV_CACHE_MAX; i++)
            obj->cache[i] = talloc_steal(obj, osd_conv_cache_new());
        osd->objs[n] = obj;
    }

    osd->objs[OSDTYPE_SUB]->is_sub = true;      // dec_sub.c
    osd->objs[OSDTYPE_SUBTEXT]->is_sub = true;  // osd_libass.c

    osd_init_backend(osd);
    return osd;
}

void osd_free(struct osd_state *osd)
{
    if (!osd)
        return;
    osd_destroy_backend(osd);
    talloc_free(osd);
}

static bool set_text(void *talloc_ctx, char **var, const char *text)
{
    if (!text)
        text = "";
    if (strcmp(*var, text) == 0)
        return true;
    talloc_free(*var);
    *var = talloc_strdup(talloc_ctx, text);
    return false;
}

void osd_set_text(struct osd_state *osd, const char *text)
{
    if (!set_text(osd, &osd->osd_text, text))
        osd_changed(osd, OSDTYPE_OSD);
}

void osd_set_sub(struct osd_state *osd, const char *text)
{
    if (!set_text(osd, &osd->sub_text, text))
        osd_changed(osd, OSDTYPE_SUBTEXT);
}

static void render_object(struct osd_state *osd, struct osd_object *obj,
                          struct mp_osd_res res, double video_pts,
                          const bool sub_formats[SUBBITMAP_COUNT],
                          struct sub_bitmaps *out_imgs)
{
    struct MPOpts *opts = osd->opts;

    bool formats[SUBBITMAP_COUNT];
    memcpy(formats, sub_formats, sizeof(formats));
    if (opts->force_rgba_osd)
        formats[SUBBITMAP_LIBASS] = false;

    *out_imgs = (struct sub_bitmaps) {0};

    if (!osd_res_equals(res, obj->vo_res))
        obj->force_redraw = true;
    obj->vo_res = res;

    if (obj->type == OSDTYPE_SUB) {
        if (osd->render_bitmap_subs && osd->dec_sub) {
            double sub_pts = video_pts;
            if (sub_pts != MP_NOPTS_VALUE)
                sub_pts -= osd->sub_offset;
            sub_get_bitmaps(osd->dec_sub, obj->vo_res, sub_pts, out_imgs);
        }
    } else {
        osd_object_get_bitmaps(osd, obj, out_imgs);
    }

    if (obj->force_redraw) {
        out_imgs->bitmap_id++;
        out_imgs->bitmap_pos_id++;
    }

    obj->force_redraw = false;
    obj->vo_bitmap_id += out_imgs->bitmap_id;
    obj->vo_bitmap_pos_id += out_imgs->bitmap_pos_id;

    if (out_imgs->num_parts == 0)
        return;

    if (obj->cached.bitmap_id == obj->vo_bitmap_id
        && obj->cached.bitmap_pos_id == obj->vo_bitmap_pos_id
        && formats[obj->cached.format])
    {
        *out_imgs = obj->cached;
        return;
    }

    out_imgs->render_index = obj->type;
    out_imgs->bitmap_id = obj->vo_bitmap_id;
    out_imgs->bitmap_pos_id = obj->vo_bitmap_pos_id;

    if (formats[out_imgs->format])
        return;

    bool cached = false; // do we have a copy of all the image data?

    if (out_imgs->format == SUBBITMAP_INDEXED && opts->sub_gray)
        cached |= osd_conv_idx_to_gray(obj->cache[0], out_imgs);

    if (formats[SUBBITMAP_RGBA] && out_imgs->format == SUBBITMAP_INDEXED)
        cached |= osd_conv_idx_to_rgba(obj->cache[1], out_imgs);

    if (out_imgs->format == SUBBITMAP_RGBA && opts->sub_gauss != 0.0f)
        cached |= osd_conv_blur_rgba(obj->cache[2], out_imgs, opts->sub_gauss);

    // Do this conversion last to not trigger gauss blurring for ASS
    if (formats[SUBBITMAP_RGBA] && out_imgs->format == SUBBITMAP_LIBASS)
        cached |= osd_conv_ass_to_rgba(obj->cache[3], out_imgs);

    if (cached)
        obj->cached = *out_imgs;
}

// draw_flags is a bit field of OSD_DRAW_* constants
void osd_draw(struct osd_state *osd, struct mp_osd_res res,
              double video_pts, int draw_flags,
              const bool formats[SUBBITMAP_COUNT],
              void (*cb)(void *ctx, struct sub_bitmaps *imgs), void *cb_ctx)
{
    if (draw_flags & OSD_DRAW_SUB_FILTER)
        draw_flags |= OSD_DRAW_SUB_ONLY;

    for (int n = 0; n < MAX_OSD_PARTS; n++) {
        struct osd_object *obj = osd->objs[n];

        // Object is drawn into the video frame itself; don't draw twice
        if (osd->render_subs_in_filter && obj->is_sub &&
            !(draw_flags & OSD_DRAW_SUB_FILTER))
            continue;
        if ((draw_flags & OSD_DRAW_SUB_ONLY) && !obj->is_sub)
            continue;

        struct sub_bitmaps imgs;
        render_object(osd, obj, res, video_pts, formats, &imgs);
        if (imgs.num_parts > 0) {
            if (formats[imgs.format]) {
                cb(cb_ctx, &imgs);
            } else {
                mp_msg(MSGT_OSD, MSGL_ERR,
                       "Can't render OSD part %d (format %d).\n",
                       obj->type, imgs.format);
            }
        }
    }
}

struct draw_on_image_closure {
    struct osd_state *osd;
    struct mp_image *dest;
    struct mp_image_pool *pool;
    bool changed;
};

static void draw_on_image(void *ctx, struct sub_bitmaps *imgs)
{
    struct draw_on_image_closure *closure = ctx;
    struct osd_state *osd = closure->osd;
    if (closure->pool) {
        mp_image_pool_make_writeable(closure->pool, closure->dest);
    } else {
        mp_image_make_writeable(closure->dest);
    }
    mp_draw_sub_bitmaps(&osd->draw_cache, closure->dest, imgs);
    talloc_steal(osd, osd->draw_cache);
    closure->changed = true;
}

// Calls mp_image_make_writeable() on the dest image if something is drawn.
// Returns whether anything was drawn.
bool osd_draw_on_image(struct osd_state *osd, struct mp_osd_res res,
                       double video_pts, int draw_flags, struct mp_image *dest)
{
    struct draw_on_image_closure closure = {osd, dest};
    osd_draw(osd, res, video_pts, draw_flags, mp_draw_sub_formats,
             &draw_on_image, &closure);
    return closure.changed;
}

// Like osd_draw_on_image(), but if dest needs to be copied to make it
// writeable, allocate images from the given pool. (This is a minor
// optimization to reduce "real" image sized memory allocations.)
void osd_draw_on_image_p(struct osd_state *osd, struct mp_osd_res res,
                         double video_pts, int draw_flags,
                         struct mp_image_pool *pool, struct mp_image *dest)
{
    struct draw_on_image_closure closure = {osd, dest, pool};
    osd_draw(osd, res, video_pts, draw_flags, mp_draw_sub_formats,
             &draw_on_image, &closure);
}

void osd_changed(struct osd_state *osd, int new_value)
{
    for (int n = 0; n < MAX_OSD_PARTS; n++) {
        if (osd->objs[n]->type == new_value)
            osd->objs[n]->force_redraw = true;
    }
    osd->want_redraw = true;
}

void osd_changed_all(struct osd_state *osd)
{
    for (int n = 0; n < MAX_OSD_PARTS; n++)
<<<<<<< HEAD
        vo_osd_changed(n);
}

// Translate position in OSD coordinates to whatever osd_object_get_resolution()
// implies. With osd_libass.c, the target coordinate system is the ASS track
// in obj->osd_track (for stuff like \pos).
void osd_object_pos_to_native(struct osd_state *osd, struct osd_object *obj,
                              float *x, float *y)
{
    int nw, nh;
    osd_object_get_resolution(osd, obj, &nw, &nh);
    *x = *x / obj->vo_res.w * nw;
    *y = *y / obj->vo_res.h * nh;
=======
        osd_changed(osd, n);
>>>>>>> 1b6888ae
}<|MERGE_RESOLUTION|>--- conflicted
+++ resolved
@@ -304,8 +304,7 @@
 void osd_changed_all(struct osd_state *osd)
 {
     for (int n = 0; n < MAX_OSD_PARTS; n++)
-<<<<<<< HEAD
-        vo_osd_changed(n);
+        osd_changed(osd, n);
 }
 
 // Translate position in OSD coordinates to whatever osd_object_get_resolution()
@@ -318,7 +317,4 @@
     osd_object_get_resolution(osd, obj, &nw, &nh);
     *x = *x / obj->vo_res.w * nw;
     *y = *y / obj->vo_res.h * nh;
-=======
-        osd_changed(osd, n);
->>>>>>> 1b6888ae
 }