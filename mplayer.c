--- conflicted
+++ resolved
@@ -1830,11 +1830,7 @@
     mpctx->mixer.volstep = volstep;
     mpctx->mixer.softvol = opts->softvol;
     mpctx->mixer.softvol_max = opts->softvol_max;
-<<<<<<< HEAD
-    mixer_reinit(&mpctx->mixer);
-=======
     mixer_reinit(&mpctx->mixer, ao);
->>>>>>> b711624e
     mpctx->syncing_audio = true;
     return;
 
