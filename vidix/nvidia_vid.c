/*
 * VIDIX driver for nVidia chipsets.
 *
 * Copyright (C) 2003-2004 Sascha Sommer
 * This file is based on sources from RIVATV (rivatv.sf.net)
 * Multi buffer support and TNT2 fixes by Dmitry Baryshkov.
 *
 * This file is part of MPlayer.
 *
 * MPlayer is free software; you can redistribute it and/or modify
 * it under the terms of the GNU General Public License as published by
 * the Free Software Foundation; either version 2 of the License, or
 * (at your option) any later version.
 *
 * MPlayer is distributed in the hope that it will be useful,
 * but WITHOUT ANY WARRANTY; without even the implied warranty of
 * MERCHANTABILITY or FITNESS FOR A PARTICULAR PURPOSE.  See the
 * GNU General Public License for more details.
 *
 * You should have received a copy of the GNU General Public License along
 * with MPlayer; if not, write to the Free Software Foundation, Inc.,
 * 51 Franklin Street, Fifth Floor, Boston, MA 02110-1301 USA.
 */

#include <errno.h>
#include <stdio.h>
#include <stdlib.h>
#include <string.h>
#include <math.h>
#include <inttypes.h>
#include <unistd.h>


#include "config.h"
#include "vidix.h"
#include "fourcc.h"
#include "dha.h"
#include "pci_ids.h"
#include "pci_names.h"
#include "libavutil/common.h"
#include "mpbswap.h"


static pciinfo_t pci_info;


#define MAX_FRAMES 3
#define NV04_BES_SIZE 1024*2000*4


static vidix_capability_t nvidia_cap = {
    "NVIDIA RIVA OVERLAY DRIVER",
    "Sascha Sommer <saschasommer@freenet.de>",
    TYPE_OUTPUT,
    { 0, 0, 0, 0 },
    2046,
    2046,
    4,
    4,
    -1,
    FLAG_UPSCALER|FLAG_DOWNSCALER,
    VENDOR_NVIDIA2,
    -1,
    { 0, 0, 0, 0 }
};

#define NV_ARCH_03  0x03
#define NV_ARCH_04  0x04
#define NV_ARCH_10  0x10
#define NV_ARCH_20  0x20
#define NV_ARCH_30  0x30
#define NV_ARCH_40  0x40

// since no useful information whatsoever is passed
// to the equalizer functions we need this
static struct {
  uint32_t lum; // luminance (brightness + contrast)
  uint32_t chrom; // chrominance (saturation + hue)
  uint8_t red_off; // for NV03/NV04
  uint8_t green_off;
  uint8_t blue_off;
  vidix_video_eq_t vals;
} eq;

struct nvidia_cards {
  unsigned short chip_id;
  unsigned short arch;
};


static struct nvidia_cards nvidia_card_ids[] = {
  /*NV03*/
  {DEVICE_NVIDIA2_RIVA128, NV_ARCH_03},
  {DEVICE_NVIDIA2_RIVA128ZX,NV_ARCH_03},
  /*NV04*/
  {DEVICE_NVIDIA_NV4_RIVA_TNT,NV_ARCH_04},
  {DEVICE_NVIDIA_NV5_RIVA_TNT2_TNT2,NV_ARCH_04},
  {DEVICE_NVIDIA_NV5_RIVA_TNT2,NV_ARCH_04},
  {DEVICE_NVIDIA_NV5_RIVA_TNT22,NV_ARCH_04},
  {DEVICE_NVIDIA_NV5_RIVA_TNT23,NV_ARCH_04},
  {DEVICE_NVIDIA_NV6_VANTA_VANTA_LT,NV_ARCH_04},
  {DEVICE_NVIDIA_NV5M64_RIVA_TNT2,NV_ARCH_04},
  {DEVICE_NVIDIA_NV6_VANTA,NV_ARCH_04},
  {DEVICE_NVIDIA_NV6_VANTA2,NV_ARCH_04},
  {DEVICE_NVIDIA2_TNT,NV_ARCH_04},
  {DEVICE_NVIDIA2_TNT2,NV_ARCH_04},
  {DEVICE_NVIDIA2_VTNT2,NV_ARCH_04},
  {DEVICE_NVIDIA2_UTNT2	,NV_ARCH_04},
  {DEVICE_NVIDIA2_ITNT2,NV_ARCH_04},
  {DEVICE_NVIDIA_NV5_ALADDIN_TNT2,NV_ARCH_04},
  /*NV10*/
  {DEVICE_NVIDIA_NV18_GEFORCE_PCX,NV_ARCH_10},
  {DEVICE_NVIDIA_NV10_GEFORCE_256,NV_ARCH_10},
  {DEVICE_NVIDIA_NV10DDR_GEFORCE_256,NV_ARCH_10},
  {DEVICE_NVIDIA_NV10GL_QUADRO,NV_ARCH_10},
  {DEVICE_NVIDIA_NV11_GEFORCE2_MX_MX,NV_ARCH_10},
  {DEVICE_NVIDIA_NV11DDR_GEFORCE2_MX,NV_ARCH_10},
  {DEVICE_NVIDIA_NV11_GEFORCE2_GO,NV_ARCH_10},
  {DEVICE_NVIDIA_NV11GL_QUADRO2_MXR_EX_GO,NV_ARCH_10},
  {DEVICE_NVIDIA_NV15_GEFORCE2_GTS_PRO,NV_ARCH_10},
  {DEVICE_NVIDIA_NV15DDR_GEFORCE2_TI,NV_ARCH_10},
  {DEVICE_NVIDIA_NV15BR_GEFORCE2_ULTRA,NV_ARCH_10},
  {DEVICE_NVIDIA_NV15GL_QUADRO2_PRO,NV_ARCH_10},
  {DEVICE_NVIDIA_NV17_GEFORCE4_MX,NV_ARCH_10},
  {DEVICE_NVIDIA_NV17_GEFORCE4_MX2,NV_ARCH_10},
  {DEVICE_NVIDIA_NV17_GEFORCE4_MX3,NV_ARCH_10},
  {DEVICE_NVIDIA_NV17_GEFORCE4_MX4,NV_ARCH_10},
  {DEVICE_NVIDIA_NV17_GEFORCE4_440,NV_ARCH_10},
  {DEVICE_NVIDIA_NV17_GEFORCE4_420,NV_ARCH_10},
  {DEVICE_NVIDIA_NV17_GEFORCE4_4202,NV_ARCH_10},
  {DEVICE_NVIDIA_NV17_GEFORCE4_460,NV_ARCH_10},
  {DEVICE_NVIDIA_NV17GL_QUADRO4_550,NV_ARCH_10},
  {DEVICE_NVIDIA_NV17_GEFORCE4_4203,NV_ARCH_10},
  {DEVICE_NVIDIA_NV17GL_QUADRO4_200_400,NV_ARCH_10},
  {DEVICE_NVIDIA_NV17GL_QUADRO4_5502,NV_ARCH_10},
  {DEVICE_NVIDIA_NV17GL_QUADRO4_550,NV_ARCH_10},
  {DEVICE_NVIDIA_NV17_GEFORCE4_410,NV_ARCH_10},
  {DEVICE_NVIDIA_NV18_GEFORCE4_MX,NV_ARCH_10},
  {DEVICE_NVIDIA_NV18_GEFORCE4_MX2,NV_ARCH_10},
  {DEVICE_NVIDIA_NV18_GEFORCE4_MX3,NV_ARCH_10},
  {DEVICE_NVIDIA_NV18_GEFORCE4_MX4,NV_ARCH_10},
  {DEVICE_NVIDIA_NV18_GEFORCE4_MX5,NV_ARCH_10},
  {DEVICE_NVIDIA_NV18M_GEFORCE4_448,NV_ARCH_10},
  {DEVICE_NVIDIA_NV18M_GEFORCE4_488,NV_ARCH_10},
  {DEVICE_NVIDIA_NV18GL_QUADRO_FX,NV_ARCH_10},
  {DEVICE_NVIDIA_NV18GL_QUADRO4_580,NV_ARCH_10},
  {DEVICE_NVIDIA_NV18GL_QUADRO4_NVS,NV_ARCH_10},
  {DEVICE_NVIDIA_NV18GL_QUADRO4_380,NV_ARCH_10},
  {DEVICE_NVIDIA_NV18M_GEFORCE4_4482,NV_ARCH_10},
  {DEVICE_NVIDIA_NVCRUSH11_GEFORCE2_MX,NV_ARCH_10},
  {DEVICE_NVIDIA_NV18_GEFORCE4_MX5,NV_ARCH_10},
  {DEVICE_NVIDIA_NV18_GEFORCE_PCX,NV_ARCH_10},
  /*NV20*/
  {DEVICE_NVIDIA_NV20_GEFORCE3,NV_ARCH_20},
  {DEVICE_NVIDIA_NV20_GEFORCE3_TI,NV_ARCH_20},
  {DEVICE_NVIDIA_NV20_GEFORCE3_TI2,NV_ARCH_20},
  {DEVICE_NVIDIA_NV20DCC_QUADRO_DCC,NV_ARCH_20},
  {DEVICE_NVIDIA_NV25_GEFORCE4_TI,NV_ARCH_20},
  {DEVICE_NVIDIA_NV25_GEFORCE4_TI2,NV_ARCH_20},
  {DEVICE_NVIDIA_NV25_GEFORCE4_TI3,NV_ARCH_20},
  {DEVICE_NVIDIA_NV25_GEFORCE4_TI4,NV_ARCH_20},
  {DEVICE_NVIDIA_NV25GL_QUADRO4_900,NV_ARCH_20},
  {DEVICE_NVIDIA_NV25GL_QUADRO4_750,NV_ARCH_20},
  {DEVICE_NVIDIA_NV25GL_QUADRO4_700,NV_ARCH_20},
  {DEVICE_NVIDIA_NV28_GEFORCE4_TI,NV_ARCH_20},
  {DEVICE_NVIDIA_NV28_GEFORCE4_TI2,NV_ARCH_20},
  {DEVICE_NVIDIA_NV28_GEFORCE4_TI3,NV_ARCH_20},
  {DEVICE_NVIDIA_NV28_GEFORCE4_TI4,NV_ARCH_20},
  {DEVICE_NVIDIA_NV28GL_QUADRO4_980,NV_ARCH_20},
  {DEVICE_NVIDIA_NV28GL_QUADRO4_780,NV_ARCH_20},
  {DEVICE_NVIDIA_NV28GLM_QUADRO4_700,NV_ARCH_20},
  /*NV30*/
  {DEVICE_NVIDIA_NV30_GEFORCE_FX,NV_ARCH_30},
  {DEVICE_NVIDIA_NV30_GEFORCE_FX2,NV_ARCH_30},
  {DEVICE_NVIDIA_NV30_GEFORCE_FX3,NV_ARCH_30},
  {DEVICE_NVIDIA_NV30GL_QUADRO_FX,NV_ARCH_30},
  {DEVICE_NVIDIA_NV30GL_QUADRO_FX2,NV_ARCH_30},
  {DEVICE_NVIDIA_NV31_GEFORCE_FX,NV_ARCH_30},
  {DEVICE_NVIDIA_NV31_GEFORCE_FX2,NV_ARCH_30},
  {DEVICE_NVIDIA_NV31,NV_ARCH_30},
  {DEVICE_NVIDIA_NV31_GEFORCE_FX3,NV_ARCH_30},
  {DEVICE_NVIDIA_NV31M,NV_ARCH_30},
  {DEVICE_NVIDIA_NV31M_PRO,NV_ARCH_30},
  {DEVICE_NVIDIA_NV31M_GEFORCE_FX,NV_ARCH_30},
  {DEVICE_NVIDIA_NV31M_GEFORCE_FX2,NV_ARCH_30},
  {DEVICE_NVIDIA_NVIDIA_QUADRO_FX,NV_ARCH_30},
  {DEVICE_NVIDIA_NV31GLM,NV_ARCH_30},
  {DEVICE_NVIDIA_NV31GLM_PRO,NV_ARCH_30},
  {DEVICE_NVIDIA_NV31GLM_PRO2,NV_ARCH_30},
  {DEVICE_NVIDIA_NV34_GEFORCE_FX,NV_ARCH_30},
  {DEVICE_NVIDIA_NV34_GEFORCE_FX2,NV_ARCH_30},
  {DEVICE_NVIDIA_NV34_GEFORCE_FX3,NV_ARCH_30},
  {DEVICE_NVIDIA_NV34_GEFORCE_FX4,NV_ARCH_30},
  {DEVICE_NVIDIA_NV34M_GEFORCE_FX,NV_ARCH_30},
  {DEVICE_NVIDIA_NV34M_GEFORCE_FX2,NV_ARCH_30},
  {DEVICE_NVIDIA_NV34_GEFORCE_FX5,NV_ARCH_30},
  {DEVICE_NVIDIA_NV34_GEFORCE_FX6,NV_ARCH_30},
  {DEVICE_NVIDIA_NV34M_GEFORCE_FX3,NV_ARCH_30},
  {DEVICE_NVIDIA_NV34M_GEFORCE_FX4,NV_ARCH_30},
  {DEVICE_NVIDIA_NV34GL_QUADRO_NVS,NV_ARCH_30},
  {DEVICE_NVIDIA_NV34GL_QUADRO_FX,NV_ARCH_30},
  {DEVICE_NVIDIA_NV34GLM_GEFORCE_FX,NV_ARCH_30},
  {DEVICE_NVIDIA_NV34_GEFORCE_FX7,NV_ARCH_30},
  {DEVICE_NVIDIA_NV34GL,NV_ARCH_30},
  {DEVICE_NVIDIA_NV35_GEFORCE_FX,NV_ARCH_30},
  {DEVICE_NVIDIA_NV35_GEFORCE_FX2,NV_ARCH_30},
  {DEVICE_NVIDIA_NV35_GEFORCE_FX3,NV_ARCH_30},
  {DEVICE_NVIDIA_NV38_GEFORCE_FX,NV_ARCH_30},
  {DEVICE_NVIDIA_NV35_GEFORCE_FX4,NV_ARCH_30},
  {DEVICE_NVIDIA_NV35GL_QUADRO_FX,NV_ARCH_30},
  {DEVICE_NVIDIA_NV35GL_QUADRO_FX2,NV_ARCH_30},
  {DEVICE_NVIDIA_NV35_GEFORCE_PCX,NV_ARCH_30},
  {DEVICE_NVIDIA_NV36_1_GEFORCE_FX,NV_ARCH_30},
  {DEVICE_NVIDIA_NV36_2_GEFORCE_FX,NV_ARCH_30},
  {DEVICE_NVIDIA_NV36_GEFORCE_FX,NV_ARCH_30},
  {DEVICE_NVIDIA_NV36_4_GEFORCE_FX,NV_ARCH_30},
  {DEVICE_NVIDIA_NV36_5,NV_ARCH_30},
  {DEVICE_NVIDIA_NV36_GEFORCE_FX2,NV_ARCH_30},
  {DEVICE_NVIDIA_NV36_GEFORCE_FX3,NV_ARCH_30},
  {DEVICE_NVIDIA_NV36_GEFORCE_PCX,NV_ARCH_30},
  {DEVICE_NVIDIA_NV36M_PRO,NV_ARCH_30},
  {DEVICE_NVIDIA_NV36MAP,NV_ARCH_30},
  {DEVICE_NVIDIA_NV36_QUADRO_FX,NV_ARCH_30},
  {DEVICE_NVIDIA_NV36GL_QUADRO_FX,NV_ARCH_30},
  {DEVICE_NVIDIA_NV36GL,NV_ARCH_30},
  {DEVICE_NVIDIA_NV36_GEFORCE_PCX,NV_ARCH_30},
  {DEVICE_NVIDIA_NV35_GEFORCE_PCX,NV_ARCH_30},
  {DEVICE_NVIDIA_NV37GL_QUADRO_FX,NV_ARCH_30},
  {DEVICE_NVIDIA_NV37GL_QUADRO_FX2,NV_ARCH_30},
  {DEVICE_NVIDIA_NV38GL_QUADRO_FX,NV_ARCH_30},
  /* NV40: GeForce 6x00 to 7x00 */
  {DEVICE_NVIDIA_NV40_GEFORCE_6800,NV_ARCH_40},
  {DEVICE_NVIDIA_NV40_GEFORCE_68002,NV_ARCH_40},
  {DEVICE_NVIDIA_NV40_2_GEFORCE_6800,NV_ARCH_40},
  {DEVICE_NVIDIA_NV40_3,NV_ARCH_40},
  {DEVICE_NVIDIA_NV40_GEFORCE_68003,NV_ARCH_40},
  {DEVICE_NVIDIA_NV40_GEFORCE_68004,NV_ARCH_40},
  {DEVICE_NVIDIA_NV40_GEFORCE_68005,NV_ARCH_40},
  {DEVICE_NVIDIA_NV40_GEFORCE_68006,NV_ARCH_40},
  {DEVICE_NVIDIA_NV40_GEFORCE_68007,NV_ARCH_40},
  {DEVICE_NVIDIA_NV40_GEFORCE_68008,NV_ARCH_40},
  {DEVICE_NVIDIA_NV40_GEFORCE_68009,NV_ARCH_40},
  {DEVICE_NVIDIA_NV40_GEFORCE_680010,NV_ARCH_40},
  {DEVICE_NVIDIA_NV40_GEFORCE_680011,NV_ARCH_40},
  {DEVICE_NVIDIA_NV40_GEFORCE_680012,NV_ARCH_40},
  {DEVICE_NVIDIA_NV40_GEFORCE_68008,NV_ARCH_40},
  {DEVICE_NVIDIA_NV40GL,NV_ARCH_40},
  {DEVICE_NVIDIA_NV40GL_QUADRO_FX,NV_ARCH_40},
  {DEVICE_NVIDIA_NV40GL_QUADRO_FX2,NV_ARCH_40},
  {DEVICE_NVIDIA_NV41_GEFORCE_6800,NV_ARCH_40},
  {DEVICE_NVIDIA_NV41_1_GEFORCE_6800,NV_ARCH_40},
  {DEVICE_NVIDIA_NV41_2_GEFORCE_6800,NV_ARCH_40},
  {DEVICE_NVIDIA_NV41_8_GEFORCE_GO,NV_ARCH_40},
  {DEVICE_NVIDIA_NV41_9_GEFORCE_GO,NV_ARCH_40},
  {DEVICE_NVIDIA_NV41_QUADRO_FX,NV_ARCH_40},
  {DEVICE_NVIDIA_NV41_QUADRO_FX2,NV_ARCH_40},
  {DEVICE_NVIDIA_NV41GL_QUADRO_FX,NV_ARCH_40},
  {DEVICE_NVIDIA_NV40_GEFORCE_6800_GEFORCE,NV_ARCH_40},
  {DEVICE_NVIDIA_NV43_GEFORCE_6600_GEFORCE,NV_ARCH_40},
  {DEVICE_NVIDIA_NV43_GEFORCE_6600_GEFORCE2,NV_ARCH_40},
  {DEVICE_NVIDIA_NV43_GEFORCE_6200,NV_ARCH_40},
  {DEVICE_NVIDIA_NV43_GEFORCE_62002,NV_ARCH_40},
  {DEVICE_NVIDIA_NV43_GEFORCE_6600,NV_ARCH_40},
  {DEVICE_NVIDIA_NV43_GEFORCE_66002,NV_ARCH_40},
  {DEVICE_NVIDIA_NV43_GEFORCE_66003,NV_ARCH_40},
  {DEVICE_NVIDIA_NV43_GEFORCE_66004,NV_ARCH_40},
  {DEVICE_NVIDIA_NV43_GEFORCE_66005,NV_ARCH_40},
  {DEVICE_NVIDIA_NV43_GEFORCE_GO,NV_ARCH_40},
  {DEVICE_NVIDIA_NV43_GEFORCE_GO2,NV_ARCH_40},
  {DEVICE_NVIDIA_NV43_GEFORCE_GO3,NV_ARCH_40},
  {DEVICE_NVIDIA_NV43_GEFORCE_GO4,NV_ARCH_40},
  {DEVICE_NVIDIA_NV43_GEFORCE_GO5,NV_ARCH_40},
  {DEVICE_NVIDIA_NV43_GEFORCE_GO6,NV_ARCH_40},
  {DEVICE_NVIDIA_NV43_GEFORCE_6610,NV_ARCH_40},
  {DEVICE_NVIDIA_NV43GL_QUADRO_FX,NV_ARCH_40},
  {DEVICE_NVIDIA_GEFORCE_6100_NFORCE,NV_ARCH_40},
  {DEVICE_NVIDIA_GEFORCE_6100_NFORCE2,NV_ARCH_40},
  {DEVICE_NVIDIA_GEFORCE_6100_NFORCE3,NV_ARCH_40},
  {DEVICE_NVIDIA_GEFORCE_6100_NFORCE4,NV_ARCH_40},
  {DEVICE_NVIDIA_C51G_GEFORCE_6100,NV_ARCH_40},
  {DEVICE_NVIDIA_C51PV_GEFORCE_6150,NV_ARCH_40},
  {DEVICE_NVIDIA_NV44_GEFORCE_6200,NV_ARCH_40},
  {DEVICE_NVIDIA_NV44_GEFORCE_62002,NV_ARCH_40},
  {DEVICE_NVIDIA_NV44_GEFORCE_62003,NV_ARCH_40},
  {DEVICE_NVIDIA_NV44_GEFORCE_GO,NV_ARCH_40},
  {DEVICE_NVIDIA_NV44_QUADRO_NVS,NV_ARCH_40},
  {DEVICE_NVIDIA_GEFORCE_GO_6200,NV_ARCH_40},
  {DEVICE_NVIDIA_NV44A_GEFORCE_6200,NV_ARCH_40},
  {DEVICE_NVIDIA_NV45GL_QUADRO_FX,NV_ARCH_40},
  {DEVICE_NVIDIA_GEFORCE_GO_7200,NV_ARCH_40},
  {DEVICE_NVIDIA_QUADRO_NVS_110M,NV_ARCH_40},
  {DEVICE_NVIDIA_GEFORCE_GO_7400,NV_ARCH_40},
  {DEVICE_NVIDIA_QUADRO_NVS_110M2,NV_ARCH_40},
  {DEVICE_NVIDIA_QUADRO_FX_350,NV_ARCH_40},
  {DEVICE_NVIDIA_G70_GEFORCE_7300,NV_ARCH_40},
  {DEVICE_NVIDIA_GEFORCE_7300_GS,NV_ARCH_40},
  {DEVICE_NVIDIA_G70_GEFORCE_7600,NV_ARCH_40},
  {DEVICE_NVIDIA_G70_GEFORCE_76002,NV_ARCH_40},
  {DEVICE_NVIDIA_GEFORCE_7600_GS,NV_ARCH_40},
  {DEVICE_NVIDIA_G70_GEFORCE_GO,NV_ARCH_40},
  {DEVICE_NVIDIA_QUADRO_FX_560,NV_ARCH_40},
  {DEVICE_NVIDIA_G70_GEFORCE_7800,NV_ARCH_40},
  {DEVICE_NVIDIA_G70_GEFORCE_78002,NV_ARCH_40},
  {DEVICE_NVIDIA_G70_GEFORCE_78003,NV_ARCH_40},
  {DEVICE_NVIDIA_G70_GEFORCE_78004,NV_ARCH_40},
  {DEVICE_NVIDIA_G70_GEFORCE_78005,NV_ARCH_40},
  {DEVICE_NVIDIA_GEFORCE_GO_7800,NV_ARCH_40},
  {DEVICE_NVIDIA_GEFORCE_7900_GTX,NV_ARCH_40},
  {DEVICE_NVIDIA_GEFORCE_7900_GT,NV_ARCH_40},
  {DEVICE_NVIDIA_GEFORCE_7900_GS,NV_ARCH_40},
  {DEVICE_NVIDIA_GEFORCE_GO_7900,NV_ARCH_40},
  {DEVICE_NVIDIA_GEFORCE_GO_79002,NV_ARCH_40},
  {DEVICE_NVIDIA_GE_FORCE_GO,NV_ARCH_40},
  {DEVICE_NVIDIA_G70GL_QUADRO_FX4500,NV_ARCH_40},
  {DEVICE_NVIDIA_G71_QUADRO_FX,NV_ARCH_40},
  {DEVICE_NVIDIA_G71_QUADRO_FX2,NV_ARCH_40}
};


static int find_chip(unsigned chip_id){
  unsigned i;
  for(i = 0;i < sizeof(nvidia_card_ids)/sizeof(struct nvidia_cards);i++)
  {
    if(chip_id == nvidia_card_ids[i].chip_id)return i;
  }
  return -1;
}

static int nv_probe(int verbose, int force){
    pciinfo_t lst[MAX_PCI_DEVICES];
    unsigned i,num_pci;
    int err;

    if (force)
	    printf("[nvidia_vid]: warning: forcing not supported yet!\n");
    err = pci_scan(lst,&num_pci);
    if(err){
	printf("[nvidia_vid] Error occurred during pci scan: %s\n",strerror(err));
	return err;
    }
    else {
	err = ENXIO;
	for(i=0; i < num_pci; i++){
	    if(lst[i].vendor == VENDOR_NVIDIA2 || lst[i].vendor == VENDOR_NVIDIA){
		int idx;
		const char *dname;
		idx = find_chip(lst[i].device);
		if(idx == -1)
		    continue;
		dname = pci_device_name(lst[i].vendor, lst[i].device);
		dname = dname ? dname : "Unknown chip";
		printf("[nvidia_vid] Found chip: %s\n", dname);
		if ((lst[i].command & PCI_COMMAND_IO) == 0){
			printf("[nvidia_vid] Device is disabled, ignoring\n");
			continue;
		}
		nvidia_cap.device_id = lst[i].device;
		err = 0;
		memcpy(&pci_info, &lst[i], sizeof(pciinfo_t));
		break;
	    }
	}
    }
    if(err && verbose) printf("[nvidia_vid] Can't find chip\n");
    return err;
}




/*
 * PCI-Memory IO access macros.
 */

#define MEM_BARRIER() __asm__ volatile ("" : : : "memory")

#undef	VID_WR08
#define VID_WR08(p,i,val) ({ MEM_BARRIER(); ((uint8_t *)(p))[(i)]=(val); })
#undef	VID_RD08
#define VID_RD08(p,i)     ({ MEM_BARRIER(); ((uint8_t *)(p))[(i)]; })

#undef	VID_WR32
#define VID_WR32(p,i,val) ({ MEM_BARRIER(); ((uint32_t *)(p))[(i)/4]=val; })
#undef	VID_RD32
#define VID_RD32(p,i)     ({ MEM_BARRIER(); ((uint32_t *)(p))[(i)/4]; })

#define VID_AND32(p,i,val) VID_WR32(p,i,VID_RD32(p,i)&(val))
#define VID_OR32(p,i,val)  VID_WR32(p,i,VID_RD32(p,i)|(val))
#define VID_XOR32(p,i,val) VID_WR32(p,i,VID_RD32(p,i)^(val))






struct rivatv_chip {
	volatile uint32_t *PMC;	   /* general control			*/
	volatile uint32_t *PME;	   /* multimedia port			*/
	volatile uint32_t *PFB;	   /* framebuffer control		*/
	volatile uint32_t *PVIDEO; /* overlay control			*/
	volatile uint8_t *PCIO;	   /* SVGA (CRTC, ATTR) registers	*/
	volatile uint8_t *PVIO;	   /* SVGA (MISC, GRAPH, SEQ) registers */
	volatile uint32_t *PRAMIN; /* instance memory			*/
	volatile uint32_t *PRAMHT; /* hash table			*/
	volatile uint32_t *PRAMFC; /* fifo context table		*/
	volatile uint32_t *PRAMRO; /* fifo runout table			*/
	volatile uint32_t *PFIFO;  /* fifo control region		*/
	volatile uint32_t *FIFO;   /* fifo channels (USER)		*/
	volatile uint32_t *PGRAPH; /* graphics engine                   */

	unsigned long fbsize;		   /* framebuffer size		   */
	int arch;		   /* compatible NV_ARCH_XX define */
	int realarch;		   /* real architecture		   */
	void (* lock) (struct rivatv_chip *, int);
};
typedef struct rivatv_chip rivatv_chip;


struct rivatv_info {
    unsigned int use_colorkey;
    unsigned int colorkey; /* saved xv colorkey*/
    unsigned int vidixcolorkey; /*currently used colorkey*/
    unsigned int depth;
    unsigned int format;
    unsigned int pitch;
    unsigned int width,height;
    unsigned int d_width,d_height;  /*scaled width && height*/
    unsigned int wx,wy;                /*window x && y*/
    unsigned int screen_x;            /*screen width*/
    unsigned int screen_y;            /*screen height*/
	unsigned long buffer_size;		 /* size of the image buffer	       */
	struct rivatv_chip chip;	 /* NV architecture structure		       */
	void* video_base;		 /* virtual address of control region	       */
	void* control_base;		 /* virtual address of fb region	       */
	void* picture_base;		 /* direct pointer to video picture	       */
	unsigned long picture_offset;	 /* offset of video picture in frame buffer    */
//	struct rivatv_dma dma;           /* DMA structure                              */
    unsigned int cur_frame;
	unsigned int num_frames;             /* number of buffers                          */
	int bps;			/* bytes per line */
};
typedef struct rivatv_info rivatv_info;

<<<<<<< HEAD
static uint8_t nvReadVGA (struct rivatv_chip *chip, int index) {
=======
static uint8_t nvReadVGA(struct rivatv_chip *chip, int index)
{
>>>>>>> 3c514ea7
	VID_WR08 (chip->PCIO, 0x3D4, index);
	return VID_RD08 (chip->PCIO, 0x3D5);
}

<<<<<<< HEAD
static void nvWriteVGA (struct rivatv_chip *chip, int index, int data) {
=======
static void nvWriteVGA(struct rivatv_chip *chip, int index, int data)
{
>>>>>>> 3c514ea7
	VID_WR08 (chip->PCIO, 0x3D4, index);
	VID_WR08 (chip->PCIO, 0x3D5, data);
}

//framebuffer size funcs
static unsigned long rivatv_fbsize_nv03 (struct rivatv_chip *chip){
	if (VID_RD32 (chip->PFB, 0) & 0x00000020) {
		if (((VID_RD32 (chip->PMC, 0) & 0xF0) == 0x20)
		    && ((VID_RD32 (chip->PMC, 0) & 0x0F) >= 0x02)) {
			/* SDRAM 128 ZX. */
			return (1 << (VID_RD32 (chip->PFB, 0) & 0x03)) * 1024 * 1024;
		}
		else {
			return 1024 * 1024 * 8;
		}
	}
	else {
		/* SGRAM 128. */
		switch (VID_RD32(chip->PFB, 0) & 0x00000003) {
		case 0:
			return 1024 * 1024 * 8;
			break;
		case 2:
			return 1024 * 1024 * 4;
			break;
		default:
			return 1024 * 1024 * 2;
			break;
		}
	}
}
static unsigned long rivatv_fbsize_nv04 (struct rivatv_chip *chip){
	if (VID_RD32 (chip->PFB, 0) & 0x00000100) {
		return ((VID_RD32 (chip->PFB, 0) >> 12) & 0x0F) * 1024 * 1024 * 2
			+ 1024 * 1024 * 2;
	} else {
		switch (VID_RD32 (chip->PFB, 0) & 0x00000003) {
		case 0:
			return 1024 * 1024 * 32;
			break;
		case 1:
			return 1024 * 1024 * 4;
			break;
		case 2:
			return 1024 * 1024 * 8;
			break;
		case 3:
		default:
			return 1024 * 1024 * 16;
			break;
		}
	}
}

static unsigned long rivatv_fbsize_nv10 (struct rivatv_chip *chip){
	return VID_RD32 (chip->PFB, 0x20C) & 0xFFF00000;
}

//lock funcs
static void rivatv_lock_nv03 (struct rivatv_chip *chip, int LockUnlock){
	VID_WR08 (chip->PVIO, 0x3C4, 0x06);
	VID_WR08 (chip->PVIO, 0x3C5, LockUnlock ? 0x99 : 0x57);
}

static void rivatv_lock_nv04 (struct rivatv_chip *chip, int LockUnlock){
	rivatv_lock_nv03 (chip, LockUnlock);
	nvWriteVGA (chip, 0x1F, LockUnlock ? 0x99 : 0x57);
}




/* Enable PFB (Framebuffer), PVIDEO (Overlay unit) and PME (Mediaport) if neccessary. */
static void  rivatv_enable_PMEDIA (struct rivatv_info *info){
	uint32_t reg;

	/* switch off interrupts once for a while */
//	VID_WR32 (info->chip.PME, 0x200140, 0x00);
//	VID_WR32 (info->chip.PMC, 0x000140, 0x00);

	reg = VID_RD32 (info->chip.PMC, 0x000200);

	/* NV3 (0x10100010): NV03_PMC_ENABLE_PMEDIA, NV03_PMC_ENABLE_PFB, NV03_PMC_ENABLE_PVIDEO */

	if ((reg & 0x10100010) != 0x10100010) {
		printf("PVIDEO and PFB disabled, enabling...\n");
		VID_OR32 (info->chip.PMC, 0x000200, 0x10100010);
	}

	/* save the current colorkey */
    switch (info->chip.arch ) {
	  case NV_ARCH_10:
	  case NV_ARCH_20:
      case NV_ARCH_30:
      case NV_ARCH_40:
        /* NV_PVIDEO_COLOR_KEY */
	    info->colorkey = VID_RD32 (info->chip.PVIDEO, 0xB00);
        break;
      case NV_ARCH_03:
	  case NV_ARCH_04:
        /* NV_PVIDEO_KEY */
	    info->colorkey = VID_RD32 (info->chip.PVIDEO, 0x240);
        break;
    }


	/* re-enable interrupts again */
//	VID_WR32 (info->chip.PMC, 0x000140, 0x01);
//	VID_WR32 (info->chip.PME, 0x200140, 0x01);
}

/* Stop overlay video. */
static void rivatv_overlay_stop (struct rivatv_info *info) {
	switch (info->chip.arch ) {
	case NV_ARCH_10:
	case NV_ARCH_20:
        case NV_ARCH_30:
        case NV_ARCH_40:
		/* NV_PVIDEO_COLOR_KEY */
		/* Xv-Extension-Hack: Restore previously saved value. */
		VID_WR32 (info->chip.PVIDEO, 0xB00, info->colorkey);
		/* NV_PVIDEO_STOP */
		VID_OR32 (info->chip.PVIDEO, 0x704, 0x11);
		/* NV_PVIDEO_BUFFER */
		VID_AND32 (info->chip.PVIDEO, 0x700, ~0x11);
		/* NV_PVIDEO_INTR_EN_BUFFER */
//		VID_AND32 (info->chip.PVIDEO, 0x140, ~0x11);
		break;
	case NV_ARCH_03:
	case NV_ARCH_04:
		/* NV_PVIDEO_KEY */
		VID_WR32 (info->chip.PVIDEO, 0x240, info->colorkey);
		/* NV_PVIDEO_OVERLAY_VIDEO_OFF */
		VID_AND32 (info->chip.PVIDEO, 0x244, ~0x01);
		/* NV_PVIDEO_INTR_EN_0_NOTIFY */
//		VID_AND32 (info->chip.PVIDEO, 0x140, ~0x01);
		/* NV_PVIDEO_OE_STATE */
		VID_WR32 (info->chip.PVIDEO, 0x224, 0);
		/* NV_PVIDEO_SU_STATE */
		VID_WR32 (info->chip.PVIDEO, 0x228, 0);
		/* NV_PVIDEO_RM_STATE */
		VID_WR32 (info->chip.PVIDEO, 0x22C, 0);
		break;
	}
}

/* Get pan offset of the physical screen. */
static uint32_t rivatv_overlay_pan (struct rivatv_info *info){
	uint32_t pan;
	info->chip.lock (&info->chip, 0);
	pan  =  nvReadVGA (&info->chip, 0x0D);
	pan |=  nvReadVGA (&info->chip, 0x0C) << 8;
	pan |= (nvReadVGA (&info->chip, 0x19) & 0x1F) << 16;
	pan |= (nvReadVGA (&info->chip, 0x2D) & 0x60) << 16;
	return pan << 2;
}

/* Compute and set colorkey depending on the colour depth. */
static void rivatv_overlay_colorkey (rivatv_info* info, unsigned int chromakey){
	uint32_t r, g, b, key = 0;

	r = (chromakey & 0x00FF0000) >> 16;
	g = (chromakey & 0x0000FF00) >> 8;
	b = chromakey & 0x000000FF;
	switch (info->depth) {
	case 15:
		key = ((r >> 3) << 10) | ((g >> 3) << 5) | ((b >> 3));

#if !defined(__MINGW32__) && !defined(__CYGWIN__)
        key = key | 0x00008000;
#endif
		break;
	case 16: // XXX unchecked
		key = ((r >> 3) << 11) | ((g >> 2) << 5) | ((b >> 3));
#if !defined(__MINGW32__) && !defined(__CYGWIN__)
        key = key | 0x00008000;
#endif
		break;
	case 24: // XXX unchecked, maybe swap order of masking - FIXME Can the card be in 24 bit mode anyway?
		key = (chromakey & 0x00FFFFFF) | 0x00800000;
		break;
	case 32:
		key = chromakey;
#if !defined(__MINGW32__) && !defined(__CYGWIN__)
        key = key | 0x80000000;
#endif
		break;
	}
	//printf("[nvidia_vid] depth=%d %08X \n", info->depth, chromakey);
    switch (info->chip.arch) {
	  case NV_ARCH_10:
	  case NV_ARCH_20:
      case NV_ARCH_30:
      case NV_ARCH_40:
        VID_WR32 (info->chip.PVIDEO, 0xB00, key);
        break;
   	  case NV_ARCH_03:
	  case NV_ARCH_04:
        VID_WR32 (info->chip.PVIDEO, 0x240, key);
        break;
    }
}

static void nv_getscreenproperties(struct rivatv_info *info){
  uint32_t bpp=0,x;
  info->chip.lock(&info->chip, 0);
  /*get screen depth*/
  bpp = nvReadVGA (&info->chip, 0x28) & 0x3;
  if((bpp == 2) && (VID_RD32(info->chip.PVIDEO,0x600) & 0x00001000) == 0x0)info->depth=15;
  else info->depth = 0x04 << bpp;
  /*get screen width*/
  info->screen_x = nvReadVGA (&info->chip, 0x1);
  /* NV_PCRTC_HORIZ_EXTRA_DISPLAY_END_8 */
  info->screen_x |= (nvReadVGA (&info->chip, 0x2D) & 0x02) << 7;
  info->screen_x = (info->screen_x + 1) << 3;
  /*get screen height*/
  /* get first 8 bits in VT_DISPLAY_END*/
  info->screen_y = nvReadVGA (&info->chip, 0x12);
  /* get 9th bit in CRTC_OVERFLOW*/
  info->screen_y |= (nvReadVGA (&info->chip, 0x07) & 0x02) << 7;
  /* and the 10th in CRTC_OVERFLOW*/
  info->screen_y |= (nvReadVGA (&info->chip, 0x07) & 0x40) << 3;
  ++info->screen_y;

  if(info->chip.arch >= NV_ARCH_10){
    /* NV_PCRTC_EXTRA_VERT_DISPLAY_END_10 */
    info->screen_y |= (nvReadVGA (&info->chip, 0x25) & 0x02) << 9;
    /* NV_PCRTC_???_VERT_DISPLAY_END_11 */
    info->screen_y |= (nvReadVGA (&info->chip, 0x41) & 0x04) << 9;
  }

  /* NV_PCRTC_OFFSET */
  x  =  nvReadVGA (&info->chip, 0x13);
  /* NV_PCRTC_REPAINT0_OFFSET_10_8 */
  x |= (nvReadVGA (&info->chip, 0x19) & 0xE0) << 3;
  /* NV_PCRTC_EXTRA_OFFSET_11 */
  x |= (nvReadVGA (&info->chip, 0x25) & 0x20) << 6; x <<= 3;
  info->bps = x * bpp;
}




/* Start overlay video. */
static void rivatv_overlay_start (struct rivatv_info *info,int bufno){
    uint32_t base, size, offset, xscale, yscale, pan;
    uint32_t value;
	int x=info->wx, y=info->wy;
	int lwidth=info->d_width, lheight=info->d_height;

    size = info->buffer_size;
	base = info->picture_offset;
	offset = bufno*size;
    /*update depth & dimensions here because it may change with vo vesa or vo fbdev*/
    nv_getscreenproperties(info);

    if(info->depth){
    	/* get pan offset of the physical screen */
     	pan = rivatv_overlay_pan (info);
    	/* adjust window position depending on the pan offset */
    	if (info->bps != 0)
	{
	  x = info->wx - (pan % info->bps) * 8 / info->depth;
    	  y = info->wy - (pan / info->bps);
	}
    } else {
            // we can't adjust the window position correctly in textmode
            // setting y to 8 seems to work ok, though
            if(info->chip.arch < NV_ARCH_10 && y < 8) y = 8;
    }

	    /* adjust negative output window variables */
	    if (x < 0) {
		  lwidth = info->d_width + x;
		  offset += (-x * info->width / info->d_width) << 1;
//		offset += (-window->x * port->vld_width / window->width) << 1;
		  x = 0;
	    }
	    if (y < 0) {
		  lheight = info->d_height + y;
		  offset += (-y * info->height / info->d_height * info->width) << 1;
//		offset += (-window->y * port->vld_height / window->height * port->org_width) << 1;
	      y = 0;
	    }

	switch (info->chip.arch) {
	case NV_ARCH_10:
	case NV_ARCH_20:
	case NV_ARCH_30:
        case NV_ARCH_40:

		/* NV_PVIDEO_BASE */
		VID_WR32 (info->chip.PVIDEO, 0x900 + 0, base + offset);
		//VID_WR32 (info->chip.PVIDEO, 0x900 + 4, base);
		/* NV_PVIDEO_LIMIT */
		VID_WR32 (info->chip.PVIDEO, 0x908 + 0, base + offset + size - 1);
		//VID_WR32 (info->chip.PVIDEO, 0x908 + 4, base + size - 1);

		/* extra code for NV20 && NV30 architectures */
		if (info->chip.arch == NV_ARCH_20 || info->chip.arch == NV_ARCH_30 || info->chip.arch == NV_ARCH_40) {
			VID_WR32 (info->chip.PVIDEO, 0x800 + 0, base + offset);
			//VID_WR32 (info->chip.PVIDEO, 0x800 + 4, base);
			VID_WR32 (info->chip.PVIDEO, 0x808 + 0, base + offset + size - 1);
			//VID_WR32 (info->chip.PVIDEO, 0x808 + 4, base + size - 1);
		}

		/* NV_PVIDEO_LUMINANCE */
		VID_WR32 (info->chip.PVIDEO, 0x910 + 0, eq.lum);
		//VID_WR32 (info->chip.PVIDEO, 0x910 + 4, 0x00001000);
		/* NV_PVIDEO_CHROMINANCE */
		VID_WR32 (info->chip.PVIDEO, 0x918 + 0, eq.chrom);
		//VID_WR32 (info->chip.PVIDEO, 0x918 + 4, 0x00001000);

		/* NV_PVIDEO_OFFSET */
		VID_WR32 (info->chip.PVIDEO, 0x920 + 0, 0x0);
		//VID_WR32 (info->chip.PVIDEO, 0x920 + 4, offset + pitch);
		/* NV_PVIDEO_SIZE_IN */
		VID_WR32 (info->chip.PVIDEO, 0x928 + 0, ((info->height) << 16) | info->width);
		//VID_WR32 (info->chip.PVIDEO, 0x928 + 4, ((port->org_height/2) << 16) | port->org_width);
		/* NV_PVIDEO_POINT_IN */
		VID_WR32 (info->chip.PVIDEO, 0x930 + 0, 0x00000000);
		//VID_WR32 (info->chip.PVIDEO, 0x930 + 4, 0x00000000);
		/* NV_PVIDEO_DS_DX_RATIO */
		VID_WR32 (info->chip.PVIDEO, 0x938 + 0, (info->width << 20) / info->d_width);
		//VID_WR32 (info->chip.PVIDEO, 0x938 + 4, (port->org_width << 20) / window->width);
		/* NV_PVIDEO_DT_DY_RATIO */
		VID_WR32 (info->chip.PVIDEO, 0x940 + 0, ((info->height) << 20) / info->d_height);
		//VID_WR32 (info->chip.PVIDEO, 0x940 + 4, ((port->org_height/2) << 20) / window->height);

		/* NV_PVIDEO_POINT_OUT */
		VID_WR32 (info->chip.PVIDEO, 0x948 + 0, ((y + 0) << 16) | x);
		//VID_WR32 (info->chip.PVIDEO, 0x948 + 4, ((y + 0) << 16) | x);
		/* NV_PVIDEO_SIZE_OUT */
		VID_WR32 (info->chip.PVIDEO, 0x950 + 0, (lheight << 16) | lwidth);
		//VID_WR32 (info->chip.PVIDEO, 0x950 + 4, (height << 16) | width);

		/* NV_PVIDEO_FORMAT */
        value = info->pitch;
	    if(info->use_colorkey)value |= 1 << 20;
        if(info->format == IMGFMT_YUY2)value |= 1 << 16;
        VID_WR32 (info->chip.PVIDEO, 0x958 + 0, value);
	    //VID_WR32 (info->chip.PVIDEO, 0x958 + 4, (pitch << 1) | 0x00100000);

		/* NV_PVIDEO_INTR_EN_BUFFER */
//		VID_OR32 (info->chip.PVIDEO, 0x140, 0x01/*0x11*/);
		/* NV_PVIDEO_STOP */
		VID_WR32 (info->chip.PVIDEO, 0x704,0x0);
		/* NV_PVIDEO_BUFFER */
		VID_WR32 (info->chip.PVIDEO, 0x700, 0x01/*0x11*/);
		break;

	case NV_ARCH_03:
	case NV_ARCH_04:


		/* NV_PVIDEO_OE_STATE */
		VID_WR32 (info->chip.PVIDEO, 0x224, 0);
		/* NV_PVIDEO_SU_STATE */
		VID_WR32 (info->chip.PVIDEO, 0x228, 0);
		/* NV_PVIDEO_RM_STATE */
		VID_WR32 (info->chip.PVIDEO, 0x22C, 0);

		/* NV_PVIDEO_BUFF0_START_ADDRESS */
		VID_WR32 (info->chip.PVIDEO, 0x20C + 0, base + offset + 0);
		VID_WR32 (info->chip.PVIDEO, 0x20C + 4, base + offset + 0);
		/* NV_PVIDEO_BUFF0_PITCH_LENGTH */
		VID_WR32 (info->chip.PVIDEO, 0x214 + 0, info->pitch);
		VID_WR32 (info->chip.PVIDEO, 0x214 + 4, info->pitch);

		/* NV_PVIDEO_WINDOW_START */
		VID_WR32 (info->chip.PVIDEO, 0x230, (y << 16) | x);
		/* NV_PVIDEO_WINDOW_SIZE */
		VID_WR32 (info->chip.PVIDEO, 0x234, (lheight << 16) | lwidth);
		/* NV_PVIDEO_STEP_SIZE */
		yscale = ((info->height - 1) << 11) / (info->d_height - 1);
		xscale = ((info->width - 1) << 11) / (info->d_width - 1);
		VID_WR32 (info->chip.PVIDEO, 0x200, (yscale << 16) | xscale);

		/* NV_PVIDEO_RED_CSC_OFFSET */
		VID_WR32 (info->chip.PVIDEO, 0x280, eq.red_off);
		/* NV_PVIDEO_GREEN_CSC_OFFSET */
		VID_WR32 (info->chip.PVIDEO, 0x284, eq.green_off);
		/* NV_PVIDEO_BLUE_CSC_OFFSET */
		VID_WR32 (info->chip.PVIDEO, 0x288, eq.blue_off);
		/* NV_PVIDEO_CSC_ADJUST */
		VID_WR32 (info->chip.PVIDEO, 0x28C, 0x00000); /* No colour correction! */

		/* NV_PVIDEO_CONTROL_Y (BLUR_ON, LINE_HALF) */
		VID_WR32 (info->chip.PVIDEO, 0x204, 0x001);
		/* NV_PVIDEO_CONTROL_X (WEIGHT_HEAVY, SHARPENING_ON, SMOOTHING_ON) */
		VID_WR32 (info->chip.PVIDEO, 0x208, 0x111);     /*directx overlay 0x110 */

		/* NV_PVIDEO_FIFO_BURST_LENGTH */
		VID_WR32 (info->chip.PVIDEO, 0x23C, 0x03);
		/* NV_PVIDEO_FIFO_THRES_SIZE */
		VID_WR32 (info->chip.PVIDEO, 0x238, 0x38);   /*windows uses 0x40*/

		/* NV_PVIDEO_BUFF0_OFFSET */
		VID_WR32 (info->chip.PVIDEO, 0x21C + 0, 0);
		VID_WR32 (info->chip.PVIDEO, 0x21C + 4, 0);

		/* NV_PVIDEO_INTR_EN_0_NOTIFY_ENABLED */
//		VID_OR32 (info->chip.PVIDEO, 0x140, 0x01);

		/* NV_PVIDEO_OVERLAY (KEY_ON, VIDEO_ON, FORMAT_CCIR) */
        value = 0x1; /*video on*/
        if(info->format==IMGFMT_YUY2)value |= 0x100;
        if(info->use_colorkey)value |=0x10;
        VID_WR32 (info->chip.PVIDEO, 0x244, value);

		/* NV_PVIDEO_SU_STATE */
		VID_XOR32 (info->chip.PVIDEO, 0x228, 1 << 16);
		break;
	}
    /*set colorkey*/
    rivatv_overlay_colorkey(info,info->vidixcolorkey);

}







static rivatv_info* info;




static int nv_init(void){
	int mtrr;
  info = calloc(1,sizeof(rivatv_info));
  info->control_base = map_phys_mem(pci_info.base0, 0x00C00000 + 0x00008000);
  info->chip.arch =  nvidia_card_ids[find_chip(pci_info.device)].arch;
  printf("[nvidia_vid] arch %x register base %p\n",info->chip.arch,info->control_base);
  info->chip.PFIFO  = (uint32_t *) (info->control_base + 0x00002000);
  info->chip.FIFO   = (uint32_t *) (info->control_base + 0x00800000);
  info->chip.PMC    = (uint32_t *) (info->control_base + 0x00000000);
  info->chip.PFB    = (uint32_t *) (info->control_base + 0x00100000);
  info->chip.PME    = (uint32_t *) (info->control_base + 0x00000000);
  info->chip.PCIO   = (uint8_t *)  (info->control_base + 0x00601000);
  info->chip.PVIO   = (uint8_t *)  (info->control_base + 0x000C0000);
  info->chip.PGRAPH = (uint32_t *) (info->control_base + 0x00400000);
  /* setup chip specific functions */
  switch (info->chip.arch) {
	case NV_ARCH_03:
		info->chip.lock = rivatv_lock_nv03;
		info->chip.fbsize = rivatv_fbsize_nv03 (&info->chip);
		info->chip.PVIDEO = (uint32_t *) (info->control_base + 0x00680000);
		break;
	case NV_ARCH_04:
		info->chip.lock = rivatv_lock_nv04;
		info->chip.fbsize = rivatv_fbsize_nv04 (&info->chip);
		info->chip.PRAMIN = (uint32_t *) (info->control_base + 0x00700000);
		info->chip.PVIDEO = (uint32_t *) (info->control_base + 0x00680000);
		break;
	case NV_ARCH_10:
	case NV_ARCH_20:
	case NV_ARCH_30:
        case NV_ARCH_40:
		info->chip.lock = rivatv_lock_nv04;
		info->chip.fbsize = rivatv_fbsize_nv10 (&info->chip);
		info->chip.PRAMIN = (uint32_t *) (info->control_base + 0x00700000);
		info->chip.PVIDEO = (uint32_t *) (info->control_base + 0x00008000);
		break;
  }
  switch (info->chip.arch) {
	case NV_ARCH_03:
    {
        /* This maps framebuffer @6MB, thus 2MB are left for video. */
	    info->video_base = map_phys_mem(pci_info.base1, info->chip.fbsize);
        /* This may trash your screen for resolutions greater than 1024x768, sorry. */
        info->picture_offset = 1024*768* 4 * ((info->chip.fbsize > 4194304)?2:1);
        info->picture_base = info->video_base + info->picture_offset;
        info->chip.PRAMIN = (uint32_t *) (info->video_base + 0x00C00000);
        break;
	}
    case NV_ARCH_04:
	case NV_ARCH_10:
	case NV_ARCH_20:
    case NV_ARCH_30:
    case NV_ARCH_40:
	{
		info->video_base = map_phys_mem(pci_info.base1, info->chip.fbsize);
		info->picture_offset = info->chip.fbsize - NV04_BES_SIZE;
		if(info->chip.fbsize > 16*1024*1024)
			info->picture_offset -= NV04_BES_SIZE;
//		info->picture_base = (unsigned long)map_phys_mem(pci_info.base1+info->picture_offset,NV04_BES_SIZE);
		info->picture_base = info->video_base + info->picture_offset;
		break;
	}
  }

  printf("[nvidia_vid] detected memory size %u MB\n",(uint32_t)(info->chip.fbsize /1024/1024));

  if ((mtrr = mtrr_set_type(pci_info.base1, info->chip.fbsize, MTRR_TYPE_WRCOMB))!= 0)
	  printf("[nvidia_vid] unable to setup MTRR: %s\n", strerror(mtrr));
  else
	  printf("[nvidia_vid] MTRR set up\n");

  nv_getscreenproperties(info);
  if(!info->depth)printf("[nvidia_vid] text mode: %ux%u\n",info->screen_x,info->screen_y);
  else printf("[nvidia_vid] video mode: %ux%u@%u\n",info->screen_x,info->screen_y, info->depth);


  rivatv_enable_PMEDIA(info);
  info->cur_frame = 0;
  info->use_colorkey = 0;

  eq.lum = 0x00001000;
  eq.chrom = 0x00001000;
  memset(&eq.vals, 0, sizeof(vidix_video_eq_t));
  eq.vals.cap = VEQ_CAP_BRIGHTNESS;
  if (info->chip.arch > NV_ARCH_04)
    eq.vals.cap |= VEQ_CAP_CONTRAST | VEQ_CAP_SATURATION | VEQ_CAP_HUE;
  eq.red_off = 0x69;
  eq.green_off = 0x3e;
  eq.blue_off = 0x89;
  return 0;
}

static void nv_destroy(void){
  unmap_phys_mem(info->control_base ,0x00C00000 + 0x00008000);
  unmap_phys_mem(info->video_base, info->chip.fbsize);
  free(info);
}

static int nv_get_caps(vidix_capability_t *to){
    memcpy(to, &nvidia_cap, sizeof(vidix_capability_t));
    return 0;
}

inline static int is_supported_fourcc(uint32_t fourcc)
{
	if	(fourcc == IMGFMT_UYVY || fourcc == IMGFMT_YUY2)
		return 1;
	else
		return 0;
}

static int nv_query_fourcc(vidix_fourcc_t *to){
    if(is_supported_fourcc(to->fourcc)){
	to->depth = VID_DEPTH_ALL;
	to->flags = VID_CAP_EXPAND | VID_CAP_SHRINK | VID_CAP_COLORKEY;
	return 0;
    }
    else  to->depth = to->flags = 0;
    return ENOSYS;
}

static int nv_config_playback(vidix_playback_t *vinfo){
    uint32_t i;
//    printf("called %s\n", __FUNCTION__);
    if (! is_supported_fourcc(vinfo->fourcc))
	    return ENOSYS;

    info->width = vinfo->src.w;
    info->height = vinfo->src.h;

    info->d_width = vinfo->dest.w;
    info->d_height = vinfo->dest.h;
    info->wx = vinfo->dest.x;
    info->wy = vinfo->dest.y;
    info->format = vinfo->fourcc;

    printf("[nvidia_vid] setting up a %dx%d-%dx%d video window (src %dx%d), format 0x%X\n",
		    info->d_width, info->d_height, info->wx, info->wy, info->width, info->height, vinfo->fourcc);


    vinfo->dga_addr=info->picture_base;

    switch (vinfo->fourcc)
    {
	    case IMGFMT_YUY2:
	    case IMGFMT_UYVY:

		    vinfo->dest.pitch.y = 64;
		    vinfo->dest.pitch.u = 0;
		    vinfo->dest.pitch.v = 0;

		    vinfo->offset.y = 0;
		    vinfo->offset.v = 0;
		    vinfo->offset.u = 0;
		    info->pitch = ((info->width << 1) + (vinfo->dest.pitch.y-1)) & ~(vinfo->dest.pitch.y-1);
		    vinfo->frame_size = info->pitch * info->height;
		    break;
    }
    info->buffer_size = vinfo->frame_size;
    info->num_frames = vinfo->num_frames= (info->chip.fbsize - info->picture_offset)/vinfo->frame_size;
    if(vinfo->num_frames > MAX_FRAMES)vinfo->num_frames = MAX_FRAMES;
//    vinfo->num_frames = 1;
//    printf("[nvidia_vid] Number of frames %i\n",vinfo->num_frames);
    for(i=0;i <vinfo->num_frames;i++)vinfo->offsets[i] = vinfo->frame_size*i;
    return 0;
}

static int nv_playback_on(void){
    rivatv_overlay_start(info,info->cur_frame);
    return 0;
}

static int nv_playback_off(void){
    rivatv_overlay_stop(info);
    return 0;
}

static int nv_set_gkeys( const vidix_grkey_t * grkey){
  if (grkey->ckey.op == CKEY_FALSE)
  {
    info->use_colorkey = 0;
    printf("[nvidia_vid] colorkeying disabled\n");
  }
  else {
  info->use_colorkey = 1;
  info->vidixcolorkey = ((grkey->ckey.red<<16)|(grkey->ckey.green<<8)|grkey->ckey.blue);
  printf("[nvidia_vid] set colorkey 0x%x\n",info->vidixcolorkey);
  }
  if(info->d_width && info->d_height)rivatv_overlay_start(info,0);
  return 0;
}

static int nv_frame_sel(unsigned int frame){
//  printf("selecting buffer %d\n", frame);
  rivatv_overlay_start(info, frame);
  if (info->num_frames >= 1)
	  info->cur_frame = frame/*(frame+1)%info->num_frames*/;
  return 0;
}

static int nv_set_eq(const vidix_video_eq_t *eq_parm) {
  double angle;
  int16_t chrom_cos, chrom_sin;
  if (eq_parm->cap & VEQ_CAP_BRIGHTNESS)
    eq.vals.brightness = eq_parm->brightness;
  if (eq_parm->cap & VEQ_CAP_CONTRAST)
    eq.vals.contrast = eq_parm->contrast;
  if (eq_parm->cap & VEQ_CAP_SATURATION)
    eq.vals.saturation = eq_parm->saturation;
  if (eq_parm->cap & VEQ_CAP_HUE)
    eq.vals.hue = eq_parm->hue;
  eq.lum = (((eq.vals.brightness * 512 + 500) / 1000) << 16) |
           ((((eq.vals.contrast + 1000) * 8191 + 1000) / 2000) & 0xffff);
  angle = (double)eq.vals.hue / 1000.0 * 3.1415927;
  chrom_cos = ((eq.vals.saturation + 1000) * 8191 * cos(angle) + 1000) / 2000;
  chrom_sin = ((eq.vals.saturation + 1000) * 8191 * sin(angle) + 1000) / 2000;
  eq.chrom = chrom_sin << 16 | chrom_cos;
  eq.red_off = 0x69 - eq.vals.brightness * 62 / 1000;
  eq.green_off = 0x3e + eq.vals.brightness * 62 / 1000;
  eq.blue_off = 0x89 - eq.vals.brightness * 62 / 1000;
  return 0;
}

static int nv_get_eq(vidix_video_eq_t *eq_parm) {
  memcpy(eq_parm, &eq.vals, sizeof(vidix_video_eq_t));
  return 0;
}

VDXDriver nvidia_drv = {
  "nvidia",
  NULL,
  .probe = nv_probe,
  .get_caps = nv_get_caps,
  .query_fourcc = nv_query_fourcc,
  .init = nv_init,
  .destroy = nv_destroy,
  .config_playback = nv_config_playback,
  .playback_on = nv_playback_on,
  .playback_off = nv_playback_off,
  .frame_sel = nv_frame_sel,
  .get_eq = nv_get_eq,
  .set_eq = nv_set_eq,
  .set_gkey = nv_set_gkeys,
};


#if 0
//gcc -o nvidia_vid nvidia_vid.c -I ../ -lm ../vidix/libvidix.a

int main(int argc,char* argv[]){
  if(nv_probe(0,0)){
        printf("no supported chip found\n");
        return 1;
  }
  if(nv_init()){
	printf("could not init\n");
	return 1;
  }
  if(info->chip.arch >= NV_ARCH_10){
    printf("NV_PVIDEO_BASE (0x900) 0x%x\n",VID_RD32(info->chip.PVIDEO, 0x900));
    printf("NV_PVIDEO_LIMIT (0x908) 0x%x\n",VID_RD32(info->chip.PVIDEO, 0x908));
    printf("NV_PVIDEO_OFFSET (0x920) 0x%x\n",VID_RD32(info->chip.PVIDEO, 0x920));
    printf("NV_PVIDEO_FORMAT (0x958) 0x%x\n",VID_RD32(info->chip.PVIDEO, 0x958));
    printf("NV_PVIDEO_STOP (0x704) 0x%x\n",VID_RD32(info->chip.PVIDEO, 0x704));
    printf("NV_PVIDEO_BUFFER (0x700) 0x%x\n",VID_RD32(info->chip.PVIDEO, 0x700));
  }

  nv_destroy();
  return 0;
}

#endif<|MERGE_RESOLUTION|>--- conflicted
+++ resolved
@@ -441,22 +441,14 @@
 };
 typedef struct rivatv_info rivatv_info;
 
-<<<<<<< HEAD
-static uint8_t nvReadVGA (struct rivatv_chip *chip, int index) {
-=======
 static uint8_t nvReadVGA(struct rivatv_chip *chip, int index)
 {
->>>>>>> 3c514ea7
 	VID_WR08 (chip->PCIO, 0x3D4, index);
 	return VID_RD08 (chip->PCIO, 0x3D5);
 }
 
-<<<<<<< HEAD
-static void nvWriteVGA (struct rivatv_chip *chip, int index, int data) {
-=======
 static void nvWriteVGA(struct rivatv_chip *chip, int index, int data)
 {
->>>>>>> 3c514ea7
 	VID_WR08 (chip->PCIO, 0x3D4, index);
 	VID_WR08 (chip->PCIO, 0x3D5, data);
 }
