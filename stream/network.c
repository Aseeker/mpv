/*
 * Network layer for MPlayer
 *
 * Copyright (C) 2001 Bertrand Baudet <bertrand_baudet@yahoo.com>
 *
 * This file is part of MPlayer.
 *
 * MPlayer is free software; you can redistribute it and/or modify
 * it under the terms of the GNU General Public License as published by
 * the Free Software Foundation; either version 2 of the License, or
 * (at your option) any later version.
 *
 * MPlayer is distributed in the hope that it will be useful,
 * but WITHOUT ANY WARRANTY; without even the implied warranty of
 * MERCHANTABILITY or FITNESS FOR A PARTICULAR PURPOSE.  See the
 * GNU General Public License for more details.
 *
 * You should have received a copy of the GNU General Public License along
 * with MPlayer; if not, write to the Free Software Foundation, Inc.,
 * 51 Franklin Street, Fifth Floor, Boston, MA 02110-1301 USA.
 */

//#define DUMP2FILE

#include <stdio.h>
#include <stdlib.h>
#include <string.h>
#include <unistd.h>

#include <errno.h>
#include <ctype.h>

#include "config.h"

#include "mp_msg.h"
#include "help_mp.h"

#if HAVE_WINSOCK2_H
#include <winsock2.h>
#include <ws2tcpip.h>
#endif

#include "stream.h"
#include "libmpdemux/demuxer.h"
#include "m_config.h"

#include "network.h"
#include "tcp.h"
#include "http.h"
#include "cookies.h"
#include "url.h"

#include "version.h"

extern int stream_cache_size;

/* Variables for the command line option -user, -passwd, -bandwidth,
   -user-agent and -nocookies */

char *network_username=NULL;
char *network_password=NULL;
int   network_bandwidth=0;
int   network_cookies_enabled = 0;
char *network_useragent=NULL;

/* IPv6 options */
int   network_ipv4_only_proxy = 0;


const mime_struct_t mime_type_table[] = {
#ifdef CONFIG_LIBAVFORMAT
	// Flash Video
	{ "video/x-flv", DEMUXER_TYPE_LAVF_PREFERRED},
	// do not force any demuxer in this case!
	// we want the lavf demuxer to be tried first (happens automatically anyway),
	// but for mov reference files to work we must also try
	// the native demuxer if lavf fails.
	{ "video/quicktime", 0 },
#endif
	// MP3 streaming, some MP3 streaming server answer with audio/mpeg
	{ "audio/mpeg", DEMUXER_TYPE_AUDIO },
	// MPEG streaming
	{ "video/mpeg", DEMUXER_TYPE_UNKNOWN },
	{ "video/x-mpeg", DEMUXER_TYPE_UNKNOWN },
	{ "video/x-mpeg2", DEMUXER_TYPE_UNKNOWN },
	// AVI ??? => video/x-msvideo
	{ "video/x-msvideo", DEMUXER_TYPE_AVI },
	// MOV => video/quicktime
	{ "video/quicktime", DEMUXER_TYPE_MOV },
	// ASF
        { "audio/x-ms-wax", DEMUXER_TYPE_ASF },
	{ "audio/x-ms-wma", DEMUXER_TYPE_ASF },
	{ "video/x-ms-asf", DEMUXER_TYPE_ASF },
	{ "video/x-ms-afs", DEMUXER_TYPE_ASF },
	{ "video/x-ms-wmv", DEMUXER_TYPE_ASF },
	{ "video/x-ms-wma", DEMUXER_TYPE_ASF },
	{ "application/x-mms-framed", DEMUXER_TYPE_ASF },
	{ "application/vnd.ms.wms-hdr.asfv1", DEMUXER_TYPE_ASF },
	{ "application/octet-stream", DEMUXER_TYPE_UNKNOWN },
	// Playlists
	{ "video/x-ms-wmx", DEMUXER_TYPE_PLAYLIST },
	{ "video/x-ms-wvx", DEMUXER_TYPE_PLAYLIST },
	{ "audio/x-scpls", DEMUXER_TYPE_PLAYLIST },
	{ "audio/x-mpegurl", DEMUXER_TYPE_PLAYLIST },
	{ "audio/x-pls", DEMUXER_TYPE_PLAYLIST },
	// Real Media
//	{ "audio/x-pn-realaudio", DEMUXER_TYPE_REAL },
	// OGG Streaming
	{ "application/x-ogg", DEMUXER_TYPE_OGG },
	// NullSoft Streaming Video
	{ "video/nsv", DEMUXER_TYPE_NSV},
	{ "misc/ultravox", DEMUXER_TYPE_NSV},
	{ NULL, DEMUXER_TYPE_UNKNOWN},
};


streaming_ctrl_t *
streaming_ctrl_new(void) {
	streaming_ctrl_t *streaming_ctrl;
	streaming_ctrl = malloc(sizeof(streaming_ctrl_t));
	if( streaming_ctrl==NULL ) {
		mp_tmsg(MSGT_NETWORK,MSGL_FATAL,"Memory allocation failed.\n");
		return NULL;
	}
	memset( streaming_ctrl, 0, sizeof(streaming_ctrl_t) );
	return streaming_ctrl;
}

void
streaming_ctrl_free( streaming_ctrl_t *streaming_ctrl ) {
	if( streaming_ctrl==NULL ) return;
	if( streaming_ctrl->url ) url_free( streaming_ctrl->url );
	if( streaming_ctrl->buffer ) free( streaming_ctrl->buffer );
	if( streaming_ctrl->data ) free( streaming_ctrl->data );
	free( streaming_ctrl );
}

URL_t*
check4proxies( URL_t *url ) {
	URL_t *url_out = NULL;
	if( url==NULL ) return NULL;
	url_out = url_new( url->url );
	if( !strcasecmp(url->protocol, "http_proxy") ) {
		mp_msg(MSGT_NETWORK,MSGL_V,"Using HTTP proxy: http://%s:%d\n", url->hostname, url->port );
		return url_out;
	}
	// Check if the http_proxy environment variable is set.
	if( !strcasecmp(url->protocol, "http") ) {
		char *proxy;
		proxy = getenv("http_proxy");
		if( proxy!=NULL ) {
			// We got a proxy, build the URL to use it
			int len;
			char *new_url;
			URL_t *tmp_url;
			URL_t *proxy_url = url_new( proxy );

			if( proxy_url==NULL ) {
				mp_tmsg(MSGT_NETWORK,MSGL_WARN,
					"Invalid proxy setting... Trying without proxy.\n");
				return url_out;
			}

#ifdef HAVE_AF_INET6
			if (network_ipv4_only_proxy && (gethostbyname(url->hostname)==NULL)) {
				mp_tmsg(MSGT_NETWORK,MSGL_WARN,
					"Could not resolve remote hostname for AF_INET. Trying without proxy.\n");
				url_free(proxy_url);
				return url_out;
			}
#endif

			mp_msg(MSGT_NETWORK,MSGL_V,"Using HTTP proxy: %s\n", proxy_url->url );
			len = strlen( proxy_url->hostname ) + strlen( url->url ) + 20;	// 20 = http_proxy:// + port
			new_url = malloc( len+1 );
			if( new_url==NULL ) {
				mp_tmsg(MSGT_NETWORK,MSGL_FATAL,"Memory allocation failed.\n");
				url_free(proxy_url);
				return url_out;
			}
			sprintf(new_url, "http_proxy://%s:%d/%s", proxy_url->hostname, proxy_url->port, url->url );
			tmp_url = url_new( new_url );
			if( tmp_url==NULL ) {
				free( new_url );
				url_free( proxy_url );
				return url_out;
			}
			url_free( url_out );
			url_out = tmp_url;
			free( new_url );
			url_free( proxy_url );
		}
	}
	return url_out;
}

int
http_send_request( URL_t *url, off_t pos ) {
	HTTP_header_t *http_hdr;
	URL_t *server_url;
	char str[256];
	int fd = -1;
	int ret;
	int proxy = 0;		// Boolean

	http_hdr = http_new_header();

	if( !strcasecmp(url->protocol, "http_proxy") ) {
		proxy = 1;
		server_url = url_new( (url->file)+1 );
		http_set_uri( http_hdr, server_url->url );
	} else {
		server_url = url;
		http_set_uri( http_hdr, server_url->file );
	}
	if (server_url->port && server_url->port != 80)
	    snprintf(str, 256, "Host: %s:%d", server_url->hostname, server_url->port );
	else
	    snprintf(str, 256, "Host: %s", server_url->hostname );
	http_set_field( http_hdr, str);
	if (network_useragent)
	{
	    snprintf(str, 256, "User-Agent: %s", network_useragent);
	    http_set_field(http_hdr, str);
	}
	else
	    http_set_field( http_hdr, "User-Agent: MPlayer/"VERSION);

	if( strcasecmp(url->protocol, "noicyx") )
	    http_set_field(http_hdr, "Icy-MetaData: 1");

	if(pos>0) {
	// Extend http_send_request with possibility to do partial content retrieval
	    snprintf(str, 256, "Range: bytes=%"PRId64"-", (int64_t)pos);
	    http_set_field(http_hdr, str);
	}

	if (network_cookies_enabled) cookies_set( http_hdr, server_url->hostname, server_url->url );

	http_set_field( http_hdr, "Connection: close");
	http_add_basic_authentication( http_hdr, url->username, url->password );
	if( http_build_request( http_hdr )==NULL ) {
		goto err_out;
	}

	if( proxy ) {
		if( url->port==0 ) url->port = 8080;			// Default port for the proxy server
		fd = connect2Server( url->hostname, url->port,1 );
		url_free( server_url );
		server_url = NULL;
	} else {
		if( server_url->port==0 ) server_url->port = 80;	// Default port for the web server
		fd = connect2Server( server_url->hostname, server_url->port,1 );
	}
	if( fd<0 ) {
		goto err_out;
	}
	mp_msg(MSGT_NETWORK,MSGL_DBG2,"Request: [%s]\n", http_hdr->buffer );

	ret = send( fd, http_hdr->buffer, http_hdr->buffer_size, 0 );
	if( ret!=(int)http_hdr->buffer_size ) {
		mp_tmsg(MSGT_NETWORK,MSGL_ERR,"Error while sending HTTP request: Didn't send all the request.\n");
		goto err_out;
	}

	http_free( http_hdr );

	return fd;
err_out:
	if (fd > 0) closesocket(fd);
	http_free(http_hdr);
	if (proxy && server_url)
		url_free(server_url);
	return -1;
}

HTTP_header_t *
http_read_response( int fd ) {
	HTTP_header_t *http_hdr;
	char response[BUFFER_SIZE];
	int i;

	http_hdr = http_new_header();
	if( http_hdr==NULL ) {
		return NULL;
	}

	do {
		i = recv( fd, response, BUFFER_SIZE, 0 );
		if( i<0 ) {
			mp_tmsg(MSGT_NETWORK,MSGL_ERR,"Read failed.\n");
			http_free( http_hdr );
			return NULL;
		}
		if( i==0 ) {
			mp_tmsg(MSGT_NETWORK,MSGL_ERR,"http_read_response read 0 (i.e. EOF).\n");
			http_free( http_hdr );
			return NULL;
		}
		http_response_append( http_hdr, response, i );
	} while( !http_is_header_entire( http_hdr ) );
	http_response_parse( http_hdr );
	return http_hdr;
}

int
http_authenticate(HTTP_header_t *http_hdr, URL_t *url, int *auth_retry) {
	char *aut;

#define MPDEMUX_NW_AuthFailed _(\
"Authentication failed. Please use the -user and -passwd options to provide your\n"\
"username/password for a list of URLs, or form an URL like:\n"\
"http://username:password@hostname/file\n")


	if( *auth_retry==1 ) {
		mp_tmsg(MSGT_NETWORK,MSGL_ERR,MPDEMUX_NW_AuthFailed);
		return -1;
	}
	if( *auth_retry>0 ) {
		if( url->username ) {
			free( url->username );
			url->username = NULL;
		}
		if( url->password ) {
			free( url->password );
			url->password = NULL;
		}
	}

	aut = http_get_field(http_hdr, "WWW-Authenticate");
	if( aut!=NULL ) {
		char *aut_space;
		aut_space = strstr(aut, "realm=");
		if( aut_space!=NULL ) aut_space += 6;
		mp_tmsg(MSGT_NETWORK,MSGL_INFO,"Authentication required for %s\n", aut_space);
	} else {
		mp_tmsg(MSGT_NETWORK,MSGL_INFO,"Authentication required.\n");
	}
	if( network_username ) {
		url->username = strdup(network_username);
		if( url->username==NULL ) {
			mp_tmsg(MSGT_NETWORK,MSGL_FATAL,"Memory allocation failed.\n");
			return -1;
		}
	} else {
		mp_tmsg(MSGT_NETWORK,MSGL_ERR,MPDEMUX_NW_AuthFailed);
		return -1;
	}
	if( network_password ) {
		url->password = strdup(network_password);
		if( url->password==NULL ) {
			mp_tmsg(MSGT_NETWORK,MSGL_FATAL,"Memory allocation failed.\n");
			return -1;
		}
	} else {
		mp_tmsg(MSGT_NETWORK,MSGL_INFO,"No password provided, trying blank password.\n");
	}
	(*auth_retry)++;
	return 0;
}

int
http_seek( stream_t *stream, off_t pos ) {
	HTTP_header_t *http_hdr = NULL;
	int fd;
	if( stream==NULL ) return 0;

	if( stream->fd>0 ) closesocket(stream->fd); // need to reconnect to seek in http-stream
	fd = http_send_request( stream->streaming_ctrl->url, pos );
	if( fd<0 ) return 0;

	http_hdr = http_read_response( fd );

	if( http_hdr==NULL ) return 0;

	if( mp_msg_test(MSGT_NETWORK,MSGL_V) )
		http_debug_hdr( http_hdr );

	switch( http_hdr->status_code ) {
		case 200:
		case 206: // OK
			mp_msg(MSGT_NETWORK,MSGL_V,"Content-Type: [%s]\n", http_get_field(http_hdr, "Content-Type") );
			mp_msg(MSGT_NETWORK,MSGL_V,"Content-Length: [%s]\n", http_get_field(http_hdr, "Content-Length") );
			if( http_hdr->body_size>0 ) {
				if( streaming_bufferize( stream->streaming_ctrl, http_hdr->body, http_hdr->body_size )<0 ) {
					http_free( http_hdr );
					return -1;
				}
			}
			break;
		default:
<<<<<<< HEAD
			mp_tmsg(MSGT_NETWORK,MSGL_ERR,"Server returns %d: %s\n", http_hdr->status_code, http_hdr->reason_phrase );
			close( fd );
=======
			mp_msg(MSGT_NETWORK,MSGL_ERR,MSGTR_MPDEMUX_NW_ErrServerReturned, http_hdr->status_code, http_hdr->reason_phrase );
			closesocket( fd );
>>>>>>> 88a8591b
			fd = -1;
	}
	stream->fd = fd;

	if( http_hdr ) {
		http_free( http_hdr );
		stream->streaming_ctrl->data = NULL;
	}

	stream->pos=pos;

	return 1;
}


int
streaming_bufferize( streaming_ctrl_t *streaming_ctrl, char *buffer, int size) {
//printf("streaming_bufferize\n");
	streaming_ctrl->buffer = malloc(size);
	if( streaming_ctrl->buffer==NULL ) {
		mp_tmsg(MSGT_NETWORK,MSGL_FATAL,"Memory allocation failed.\n");
		return -1;
	}
	memcpy( streaming_ctrl->buffer, buffer, size );
	streaming_ctrl->buffer_size = size;
	return size;
}

int
nop_streaming_read( int fd, char *buffer, int size, streaming_ctrl_t *stream_ctrl ) {
	int len=0;
//printf("nop_streaming_read\n");
	if( stream_ctrl->buffer_size!=0 ) {
		int buffer_len = stream_ctrl->buffer_size-stream_ctrl->buffer_pos;
//printf("%d bytes in buffer\n", stream_ctrl->buffer_size);
		len = (size<buffer_len)?size:buffer_len;
		memcpy( buffer, (stream_ctrl->buffer)+(stream_ctrl->buffer_pos), len );
		stream_ctrl->buffer_pos += len;
//printf("buffer_pos = %d\n", stream_ctrl->buffer_pos );
		if( stream_ctrl->buffer_pos>=stream_ctrl->buffer_size ) {
			free( stream_ctrl->buffer );
			stream_ctrl->buffer = NULL;
			stream_ctrl->buffer_size = 0;
			stream_ctrl->buffer_pos = 0;
//printf("buffer cleaned\n");
		}
//printf("read %d bytes from buffer\n", len );
	}

	if( len<size ) {
		int ret;
		ret = recv( fd, buffer+len, size-len, 0 );
		if( ret<0 ) {
			mp_msg(MSGT_NETWORK,MSGL_ERR,"nop_streaming_read error : %s\n",strerror(errno));
		}
		len += ret;
//printf("read %d bytes from network\n", len );
	}

	return len;
}

int
nop_streaming_seek( int fd, off_t pos, streaming_ctrl_t *stream_ctrl ) {
	return -1;
	// To shut up gcc warning
	fd++;
	pos++;
	stream_ctrl=NULL;
}


void fixup_network_stream_cache(stream_t *stream) {
  if(stream->streaming_ctrl->buffering) {
    if(stream_cache_size<0) {
      // cache option not set, will use our computed value.
      // buffer in KBytes, *5 because the prefill is 20% of the buffer.
      stream_cache_size = (stream->streaming_ctrl->prebuffer_size/1024)*5;
      if( stream_cache_size<64 ) stream_cache_size = 64;	// 16KBytes min buffer
    }
    mp_tmsg(MSGT_NETWORK,MSGL_INFO,"Cache size set to %d KBytes\n", stream_cache_size);
  }
}


int
streaming_stop( stream_t *stream ) {
	stream->streaming_ctrl->status = streaming_stopped_e;
	return 0;
}<|MERGE_RESOLUTION|>--- conflicted
+++ resolved
@@ -390,13 +390,8 @@
 			}
 			break;
 		default:
-<<<<<<< HEAD
 			mp_tmsg(MSGT_NETWORK,MSGL_ERR,"Server returns %d: %s\n", http_hdr->status_code, http_hdr->reason_phrase );
-			close( fd );
-=======
-			mp_msg(MSGT_NETWORK,MSGL_ERR,MSGTR_MPDEMUX_NW_ErrServerReturned, http_hdr->status_code, http_hdr->reason_phrase );
 			closesocket( fd );
->>>>>>> 88a8591b
 			fd = -1;
 	}
 	stream->fd = fd;
